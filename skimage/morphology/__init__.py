from .binary import (binary_erosion, binary_dilation, binary_opening,
                     binary_closing)
from .grey import (erosion, dilation, opening, closing, white_tophat,
                   black_tophat)
from .selem import (square, rectangle, diamond, disk, cube, octahedron, ball,
                    octagon, star)
from .watershed import watershed
from ._skeletonize import skeletonize, medial_axis
from .convex_hull import convex_hull_image, convex_hull_object
from .greyreconstruct import reconstruction
from .misc import remove_small_objects

from ..measure._label import label
<<<<<<< HEAD
from skimage._shared.utils import deprecated as _deprecated
=======
from .._shared.utils import deprecated as _deprecated
>>>>>>> d3bb5525
label = _deprecated('skimage.measure.label')(label)


__all__ = ['binary_erosion',
           'binary_dilation',
           'binary_opening',
           'binary_closing',
           'erosion',
           'dilation',
           'opening',
           'closing',
           'white_tophat',
           'black_tophat',
           'square',
           'rectangle',
           'diamond',
           'disk',
           'cube',
           'octahedron',
           'ball',
           'octagon',
           'label',
           'watershed',
           'skeletonize',
           'medial_axis',
           'convex_hull_image',
           'convex_hull_object',
           'reconstruction',
           'remove_small_objects']<|MERGE_RESOLUTION|>--- conflicted
+++ resolved
@@ -11,11 +11,7 @@
 from .misc import remove_small_objects
 
 from ..measure._label import label
-<<<<<<< HEAD
-from skimage._shared.utils import deprecated as _deprecated
-=======
 from .._shared.utils import deprecated as _deprecated
->>>>>>> d3bb5525
 label = _deprecated('skimage.measure.label')(label)
 
 
